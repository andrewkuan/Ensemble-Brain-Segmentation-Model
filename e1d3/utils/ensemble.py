--- conflicted
+++ resolved
@@ -16,13 +16,8 @@
         outA = self.modelA(x)
         outB = self.modelB(x)
         out = torch.cat((outA,outB),dim=4)
-<<<<<<< HEAD
-        x = self.classifier(F.relu(out))
-        return x
-=======
         out = self.classifier(F.relu(out))
         return out
->>>>>>> 5e562922
 
 if __name__ == '__main__':
     net1 = E1D1().cuda().train()
